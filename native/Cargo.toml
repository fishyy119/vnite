--- conflicted
+++ resolved
@@ -25,15 +25,12 @@
   "Win32_System_Ole",
   "UI_Notifications",
   "Data_Xml_Dom",
-<<<<<<< HEAD
   "Win32_UI_Accessibility",
-  "Win32_UI_WindowsAndMessaging"
-=======
+  "Win32_UI_WindowsAndMessaging",
   "Win32_Foundation",
   "Win32_System_Diagnostics_Etw",
   "Win32_System_Time",
   "Win32_Storage_FileSystem"
->>>>>>> a90241e4
 ] }
 windows-core = "0.62.0"
 
