--- conflicted
+++ resolved
@@ -1,12 +1,5 @@
-<<<<<<< HEAD
-import React from 'react'
-import { useTranslation } from 'react-i18next'
-import { Button } from '~/components/ui/button'
-import { Popover, PopoverContent, PopoverTrigger } from '~/components/ui/popover'
-=======
 import { Button } from '@ui/button'
 import { Popover, PopoverContent, PopoverTrigger } from '@ui/popover'
->>>>>>> f2d28ea3
 import {
   Select,
   SelectContent,
@@ -14,18 +7,12 @@
   SelectItem,
   SelectTrigger,
   SelectValue
-<<<<<<< HEAD
-} from '~/components/ui/select'
-import { Separator } from '~/components/ui/separator'
-import { Tooltip, TooltipContent, TooltipTrigger } from '~/components/ui/tooltip'
-=======
 } from '@ui/select'
 import { Separator } from '@ui/separator'
 import { Switch } from '@ui/switch'
 import { Tooltip, TooltipContent, TooltipTrigger } from '@ui/tooltip'
 import React from 'react'
 import { useTranslation } from 'react-i18next'
->>>>>>> f2d28ea3
 import { useConfigState } from '~/hooks'
 import { cn } from '~/utils'
 import { useGameListStore } from './store'
@@ -43,13 +30,10 @@
   const [selectedGroup, setSelectedGroup] = useConfigState('game.gameList.selectedGroup')
   const [by, setBy] = useConfigState('game.gameList.sort.by')
   const [order, setOrder] = useConfigState('game.gameList.sort.order')
-<<<<<<< HEAD
   const setOpenValues = useGameListStore((s) => s.setOpenValues)
-=======
   const [overrideCollectionSort, setOverrideCollectionSort] = useConfigState(
     'game.gameList.overrideCollectionSort'
   )
->>>>>>> f2d28ea3
 
   const toggleOrder = (): void => {
     setOrder(order === 'asc' ? 'desc' : 'asc')
@@ -122,7 +106,6 @@
             </Button>
           </div>
 
-<<<<<<< HEAD
           {/* Group by select */}
           <div className={cn('flex flex-row gap-1 items-center justify-center')}>
             <div className={cn('text-sm whitespace-nowrap')}>{t('librarybar.groupBy')}：</div>
@@ -158,8 +141,6 @@
             </Tooltip>
           </div>
 
-=======
->>>>>>> f2d28ea3
           {/* Play Status Order */}
           {selectedGroup === 'record.playStatus' && (
             <>
