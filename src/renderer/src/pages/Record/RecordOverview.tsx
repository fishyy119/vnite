import { useState } from 'react'
import { useTranslation } from 'react-i18next'

import { ActivitySquare, Calendar as CalendarIcon, Clock, Trophy } from 'lucide-react'
import { Area, AreaChart, Bar, BarChart, CartesianGrid, XAxis, YAxis } from 'recharts'
import { Button } from '~/components/ui/button'
import {
  Card,
  CardContent,
  CardDescription,
  CardFooter,
  CardHeader,
  CardTitle
} from '~/components/ui/card'
import { ChartContainer, ChartTooltip, ChartTooltipContent } from '~/components/ui/chart'
import {
  Dialog,
  DialogContent,
  DialogDescription,
  DialogHeader,
  DialogTitle
} from '~/components/ui/dialog'
import { ScrollArea } from '~/components/ui/scroll-area'

import {
  getGamePlayTime,
  getPlayedDaysYearly,
  getTotalPlayedDays,
  getTotalPlayedTimes,
  getTotalplayTime,
  getTotalplayTimeYearly,
  sortGames,
  useGameRegistry
} from '~/stores/game'
import { getPlayTimeDistribution } from '~/stores/game/recordUtils'
import { GameRankingItem } from './GameRankingItem'
import { StatCard } from './StatCard'

export function RecordOverview(): React.JSX.Element {
  const { t } = useTranslation('record')

  const [showMoreTimeGames, setShowMoreTimeGames] = useState(false)
  const [showMoreScoreGames, setShowMoreScoreGames] = useState(false)

  const gameMetaIndex = useGameRegistry((state) => state.gameMetaIndex)
  const totalGames = Object.keys(gameMetaIndex).length
  const totalTime = getTotalplayTime()
  const totalDays = getTotalPlayedDays()
  const totalTimes = getTotalPlayedTimes()
  const playedDaysYearly = getPlayedDaysYearly()

  // Get all game sorting data, unlimited number of games
  const allTimeGames = sortGames('record.playTime', 'desc').filter(
    (gameId) => getGamePlayTime(gameId) > 0
  )
  const allScoreGames = sortGames('record.score', 'desc').filter(
    (gameId) => gameMetaIndex[gameId].score !== -1
  )

  // Card display only shows the top 5
  const topTimeGames = allTimeGames.slice(0, 5)
  const topScoreGames = allScoreGames.slice(0, 5)

  // Get game time distribution data and make sure it exists 24/7
  const rawTimeDistribution = getPlayTimeDistribution()

  // Ensure that all hourly data exists, even if it is a value of 0
  const timeDistribution = Array.from({ length: 24 }, (_, hour) => {
    const existing = rawTimeDistribution.find((item) => item.hour === hour)
    return existing || { hour, value: 0 }
  }).sort((a, b) => a.hour - b.hour)

  // Add custom label field to timeDistribution for tooltip display
  const enhancedTimeDistribution = timeDistribution.map((item) => ({
    hour: item.hour.toString() + ':00',
    value: item.value,
    timeRange: `${item.hour}:00 - ${(item.hour + 1) % 24}:00`,
    gamingHour: item.value
  }))

  // Get the hottest game slots
  const peakHour = timeDistribution.reduce((max, item) => (item.value > max.value ? item : max), {
    hour: 0,
    value: 0
  })

  // Nearly a year of game time converted to chart data
  const yearlyPlayData = Object.entries(playedDaysYearly)
    .map(([date, playTime]) => ({
      date,
      playTime: Math.round(playTime / 1000 / 60), // Milliseconds to minutes
      formattedDate: date.slice(5) // Only the month-date portion is displayed
    }))
    .sort((a, b) => a.date.localeCompare(b.date)) // Sort by date

  const yearlyChartConfig = {
    playTime: {
      label: t('overview.stats.totalPlayTime'),
      color: 'var(--primary)'
    }
  }

  const distributionChartConfig = {
    gamingHour: {
      label: t('overview.stats.totalPlayTime'),
      color: 'var(--primary)'
    }
  }

  const formatGameTime = (time: number): string => {
    return t('utils:format.gameTime', { time })
  }

  return (
    <div className="space-y-4">
      <div className="grid grid-cols-1 gap-4 md:grid-cols-2 lg:grid-cols-4">
        <StatCard
          title={t('overview.stats.totalGames')}
          value={`${totalGames} ${t('overview.unit.count')}`}
          icon={<ActivitySquare className="w-4 h-4" />}
        />
        <StatCard
          title={t('overview.stats.totalPlayTime')}
          value={formatGameTime(totalTime)}
          icon={<Clock className="w-4 h-4" />}
        />
        <StatCard
          title={t('overview.stats.totalPlayDays')}
          value={`${totalDays} ${t('overview.unit.day')}`}
          icon={<CalendarIcon className="w-4 h-4" />}
        />
        <StatCard
          title={t('overview.stats.totalPlayTimes')}
          value={`${totalTimes} ${t('overview.unit.times')}`}
          icon={<Trophy className="w-4 h-4" />}
        />
      </div>

      <div className="grid gap-4 w-full xl:grid-cols-[1.5fr_1fr]">
        <Card className="col-span-1">
          <CardHeader>
            <CardTitle>{t('overview.chart.yearlyPlayTime')}</CardTitle>
            <CardDescription>{formatGameTime(getTotalplayTimeYearly())}</CardDescription>
          </CardHeader>
          <CardContent className="pt-0">
            <ChartContainer config={yearlyChartConfig} className="h-[250px] 3xl:h-[320px] w-full">
              <AreaChart data={yearlyPlayData}>
                <CartesianGrid strokeDasharray="3 3" vertical={false} />
                <XAxis
                  dataKey="formattedDate"
                  tickLine={false}
                  axisLine={false}
                  tickMargin={10}
                  tickCount={6}
                />
                <YAxis tickLine={false} axisLine={false} tickMargin={10} />
                <ChartTooltip
                  content={(props) => (
                    <ChartTooltipContent
                      {...props}
                      formatter={(value) => formatGameTime((value as number) * 60000)}
                      hideIndicator={false}
                      color="var(--primary)"
                    />
                  )}
                />
                <Area
                  type="monotone"
                  dataKey="playTime"
                  stroke="var(--primary)"
                  strokeWidth={2}
                  fillOpacity={0.3}
                  fill="var(--primary)"
                />
              </AreaChart>
            </ChartContainer>
          </CardContent>
        </Card>

        <Card className="col-span-1">
          <CardHeader>
            <CardTitle>{t('overview.chart.timeDistribution')}</CardTitle>
            <CardDescription>
              {t('overview.chart.peakHour', {
                hour: peakHour.hour,
                nextHour: (peakHour.hour + 1) % 24
              })}
            </CardDescription>
          </CardHeader>
          <CardContent className="pt-0">
            <ChartContainer
              config={distributionChartConfig}
              className="h-[250px] 3xl:h-[320px] w-full"
            >
              <BarChart data={enhancedTimeDistribution}>
                <CartesianGrid strokeDasharray="3 3" vertical={false} />
                <XAxis
                  dataKey="timeRange"
                  tickFormatter={(hour) => `${hour}`.split(':')[0]}
                  tickLine={false}
                  axisLine={false}
                  tickMargin={10}
                />
                <YAxis tickLine={false} axisLine={false} tickMargin={10} />
                <ChartTooltip
                  content={(props) => (
                    <ChartTooltipContent
                      {...props}
                      formatter={(value) => formatGameTime((value as number) * 3600000)}
                      hideIndicator={false}
                      nameKey="timeRange"
                      color="var(--primary)"
                    />
                  )}
                />
                <Bar dataKey="gamingHour" fill="var(--primary)" radius={[4, 4, 0, 0]} />
              </BarChart>
            </ChartContainer>
          </CardContent>
        </Card>
      </div>

      <div className="grid grid-cols-1 gap-4 md:grid-cols-2">
        <Card>
          <CardHeader>
            <CardTitle>{t('overview.ranking.playTimeRanking')}</CardTitle>
          </CardHeader>
          <CardContent>
            <div className="space-y-2">
              {topTimeGames.map((gameId, index) => (
                <GameRankingItem
                  key={gameId}
                  gameId={gameId}
                  rank={index + 1}
                  extraInfo={formatGameTime(getGamePlayTime(gameId))}
                />
              ))}
            </div>
          </CardContent>
          <CardFooter>
            <Button variant="ghost" className="w-full" onClick={() => setShowMoreTimeGames(true)}>
              {t('overview.ranking.viewMore')}
            </Button>
          </CardFooter>
        </Card>

        <Card>
          <CardHeader>
            <CardTitle>{t('overview.ranking.scoreRanking')}</CardTitle>
          </CardHeader>
          <CardContent>
            <div className="space-y-2">
              {topScoreGames.map((gameId, index) => (
                <GameRankingItem
                  key={gameId}
                  gameId={gameId}
                  rank={index + 1}
                  extraInfo={
                    gameMetaIndex[gameId].score?.toFixed(1).toString() || t('overview.misc.noScore')
                  }
                />
              ))}
            </div>
          </CardContent>
          <CardFooter>
            <Button variant="ghost" className="w-full" onClick={() => setShowMoreScoreGames(true)}>
              {t('overview.ranking.viewMore')}
            </Button>
          </CardFooter>
        </Card>
      </div>

      {/* Game Time Ranking - Dialog */}
      <Dialog open={showMoreTimeGames} onOpenChange={setShowMoreTimeGames}>
        <DialogContent>
          <DialogHeader>
            <DialogTitle>{t('overview.ranking.playTimeRanking')}</DialogTitle>
            <DialogDescription>{t('overview.ranking.allGamesByPlayTime')}</DialogDescription>
          </DialogHeader>
<<<<<<< HEAD
          <ScrollArea className="h-[500px] pr-4">
            <div className="w-[500px] space-y-2">
=======
          <ScrollArea className="h-[60vh] pr-4">
            <div className="space-y-2">
>>>>>>> f53e0614
              {allTimeGames.map((gameId, index) => (
                <GameRankingItem
                  key={gameId}
                  gameId={gameId}
                  rank={index + 1}
                  extraInfo={formatGameTime(getGamePlayTime(gameId))}
                />
              ))}
            </div>
          </ScrollArea>
        </DialogContent>
      </Dialog>

      {/* Game Rating Ranking - Dialog */}
      <Dialog open={showMoreScoreGames} onOpenChange={setShowMoreScoreGames}>
        <DialogContent>
          <DialogHeader>
            <DialogTitle>{t('overview.ranking.scoreRanking')}</DialogTitle>
            <DialogDescription>{t('overview.ranking.allGamesByScore')}</DialogDescription>
          </DialogHeader>
<<<<<<< HEAD
          <ScrollArea className="h-[500px] pr-4">
            <div className="w-[500px] space-y-2">
=======
          <ScrollArea className="h-[60vh] pr-4">
            <div className="space-y-2">
>>>>>>> f53e0614
              {allScoreGames.map((gameId, index) => (
                <GameRankingItem
                  key={gameId}
                  gameId={gameId}
                  rank={index + 1}
                  extraInfo={
                    gameMetaIndex[gameId].score?.toFixed(1).toString() || t('overview.misc.noScore')
                  }
                />
              ))}
            </div>
          </ScrollArea>
        </DialogContent>
      </Dialog>
    </div>
  )
}<|MERGE_RESOLUTION|>--- conflicted
+++ resolved
@@ -277,13 +277,8 @@
             <DialogTitle>{t('overview.ranking.playTimeRanking')}</DialogTitle>
             <DialogDescription>{t('overview.ranking.allGamesByPlayTime')}</DialogDescription>
           </DialogHeader>
-<<<<<<< HEAD
-          <ScrollArea className="h-[500px] pr-4">
+          <ScrollArea className="h-[60vh] pr-4">
             <div className="w-[500px] space-y-2">
-=======
-          <ScrollArea className="h-[60vh] pr-4">
-            <div className="space-y-2">
->>>>>>> f53e0614
               {allTimeGames.map((gameId, index) => (
                 <GameRankingItem
                   key={gameId}
@@ -304,13 +299,8 @@
             <DialogTitle>{t('overview.ranking.scoreRanking')}</DialogTitle>
             <DialogDescription>{t('overview.ranking.allGamesByScore')}</DialogDescription>
           </DialogHeader>
-<<<<<<< HEAD
-          <ScrollArea className="h-[500px] pr-4">
+          <ScrollArea className="h-[60vh] pr-4">
             <div className="w-[500px] space-y-2">
-=======
-          <ScrollArea className="h-[60vh] pr-4">
-            <div className="space-y-2">
->>>>>>> f53e0614
               {allScoreGames.map((gameId, index) => (
                 <GameRankingItem
                   key={gameId}
