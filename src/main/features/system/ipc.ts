import { generateUUID } from '@appUtils'
import { app, OpenDialogOptions } from 'electron'
import { ipcManager } from '~/core/ipc'
import { setupNativeMonitor, stopNativeMonitor } from '~/features/monitor'
import { mainWindow } from '~/index'
import {
  checkAdminPermissions,
  checkIfDirectoryNeedsAdminRights,
  cropImage,
  downloadTempImage,
  getAppVersion,
  getTotalPathSize,
  openDatabasePathInExplorer,
  openPathInExplorer,
  readFileBuffer,
  saveClipboardImage,
  saveImageAsFileDialog,
  selectMultiplePathDialog,
  selectPathDialog,
  writeClipboardImage
} from '~/utils'
import {
  copyAppLogInCurrentLifetimeToClipboardAsFile,
  createGameShortcut,
  deleteTempFile,
  getAppLogContentsInCurrentLifetime,
  getAppRootPath,
  getLanguage,
  getSystemFonts,
  openLogPathInExplorer,
  portableStore,
  saveGameIconByFile,
  switchDatabaseMode,
  updateLanguage,
  updateOpenAtLogin,
  updateScreenshotHotkey
} from './services'
<<<<<<< HEAD
import {
  setupNativeMonitor,
  stopNativeMonitor,
  enableForegroundHook,
  disableForegroundHook,
  changeForegroundWaitTime
} from '~/features/monitor'
import { ConfigDBManager } from '~/core/database'
=======
>>>>>>> 0dd3eb9b

export function setupSystemIPC(): void {
  ipcManager.on('window:minimize', () => {
    mainWindow.minimize()
  })

  ipcManager.on('window:quit-to-tray', () => {
    mainWindow.hide()
  })

  ipcManager.on('window:restore-and-focus', () => {
    if (mainWindow.isMinimized()) {
      mainWindow.restore()
    }
    if (!mainWindow.isVisible()) {
      mainWindow.show()
    }
    mainWindow.focus()
  })

  ipcManager.on('window:maximize', () => {
    if (mainWindow.isMaximized()) {
      mainWindow.unmaximize()
    } else {
      mainWindow.maximize()
    }
  })

  ipcManager.on('window:close', () => {
    mainWindow.close()
  })

  ipcManager.on('app:relaunch-app', () => {
    app.relaunch()
    app.exit()
  })

  ipcManager.handle('utils:generate-uuid', () => {
    return generateUUID()
  })

  ipcManager.handle('utils:get-app-log-contents-in-current-lifetime', async () => {
    return await getAppLogContentsInCurrentLifetime()
  })

  ipcManager.handle('utils:copy-app-log-in-current-lifetime-to-clipboard-as-file', async () => {
    await copyAppLogInCurrentLifetimeToClipboardAsFile()
  })

  ipcManager.handle('utils:open-log-path-in-explorer', async () => {
    await openLogPathInExplorer()
  })

  ipcManager.handle(
    'system:select-path-dialog',
    async (
      _,
      properties: NonNullable<OpenDialogOptions['properties']>,
      extensions?: string[],
      defaultPath?: string
    ) => {
      return await selectPathDialog(properties, extensions, defaultPath)
    }
  )

  ipcManager.handle(
    'system:select-multiple-path-dialog',
    async (
      _,
      properties: NonNullable<OpenDialogOptions['properties']>,
      extensions?: string[],
      defaultPath?: string
    ) => {
      return await selectMultiplePathDialog(properties, extensions, defaultPath)
    }
  )

  ipcManager.handle('system:save-image-as-file-dialog', async (_event, sourcePath: string) => {
    return await saveImageAsFileDialog(sourcePath)
  })

  ipcManager.handle('system:get-fonts', async () => {
    return await getSystemFonts()
  })

  ipcManager.handle('system:get-path-size', async (_, paths: string[]): Promise<number> => {
    return await getTotalPathSize(paths)
  })

  ipcManager.handle('system:open-path-in-explorer', async (_, filePath: string) => {
    await openPathInExplorer(filePath)
  })

  ipcManager.handle('system:delete-temp-file', async (_, filePath: string) => {
    await deleteTempFile(filePath)
  })

  ipcManager.handle('utils:open-database-path-in-explorer', async () => {
    await openDatabasePathInExplorer()
  })

  ipcManager.handle('utils:create-game-shortcut', async (_, gameId: string, targetPath: string) => {
    await createGameShortcut(gameId, targetPath)
  })

  ipcManager.handle('utils:update-open-at-login', async () => {
    await updateOpenAtLogin()
  })

  ipcManager.handle('app:get-app-version', async () => {
    return getAppVersion()
  })

  ipcManager.handle('app:is-portable-mode', async () => {
    return portableStore.isPortableMode
  })

  ipcManager.handle('app:switch-database-mode', async () => {
    return await switchDatabaseMode()
  })

  ipcManager.handle('system:read-file-buffer', async (_, filePath: string) => {
    return await readFileBuffer(filePath)
  })

  ipcManager.handle('system:get-language', async () => {
    return getLanguage()
  })

  ipcManager.handle('system:check-admin-permissions', async () => {
    return await checkAdminPermissions()
  })

  ipcManager.handle('system:check-if-portable-directory-needs-admin-rights', async () => {
    return await checkIfDirectoryNeedsAdminRights(getAppRootPath())
  })

  ipcManager.handle('app:update-language', async (_, language: string) => {
    await updateLanguage(language)
  })

  ipcManager.handle(
    'utils:crop-image',
    async (
      _,
      {
        sourcePath,
        x,
        y,
        width,
        height
      }: {
        sourcePath: string
        x: number
        y: number
        width: number
        height: number
      }
    ) => {
      return await cropImage({ sourcePath, x, y, width, height })
    }
  )

  ipcManager.handle('utils:save-game-icon-by-file', async (_, gameId: string, filePath: string) => {
    return await saveGameIconByFile(gameId, filePath)
  })

  ipcManager.handle('utils:download-temp-image', async (_, url: string) => {
    return await downloadTempImage(url)
  })

  ipcManager.handle('utils:save-clipboard-image', async () => {
    return await saveClipboardImage()
  })

  ipcManager.handle('utils:write-clipboard-image', async (_, data: string, type: 'path') => {
    return await writeClipboardImage(data, type)
  })

  ipcManager.handle('system:update-screenshot-hotkey', (_, hotkey: string) => {
    return updateScreenshotHotkey(hotkey)
  })

  mainWindow.on('maximize', () => {
    ipcManager.send('window:maximized')
  })

  mainWindow.on('unmaximize', () => {
    ipcManager.send('window:unmaximized')
  })

  ipcManager.on('system:change-process-monitor', async (_, monitor: 'new' | 'legacy') => {
    if (monitor === 'new') {
      await setupNativeMonitor()
    } else if (monitor === 'legacy') {
      await stopNativeMonitor()
      await ConfigDBManager.setConfigValue('general.enableForegroundTimer', false)
      await disableForegroundHook()
    }
  })

  ipcManager.on('system:change-foreground-timer', async (_, isEnabled: boolean) => {
    if (isEnabled) {
      await enableForegroundHook()
    } else {
      await disableForegroundHook()
    }
  })

  ipcManager.on('system:change-foreground-timer-wait-time', async (_, waitTime: number) => {
    changeForegroundWaitTime(waitTime)
  })
}<|MERGE_RESOLUTION|>--- conflicted
+++ resolved
@@ -1,7 +1,6 @@
 import { generateUUID } from '@appUtils'
 import { app, OpenDialogOptions } from 'electron'
 import { ipcManager } from '~/core/ipc'
-import { setupNativeMonitor, stopNativeMonitor } from '~/features/monitor'
 import { mainWindow } from '~/index'
 import {
   checkAdminPermissions,
@@ -35,7 +34,6 @@
   updateOpenAtLogin,
   updateScreenshotHotkey
 } from './services'
-<<<<<<< HEAD
 import {
   setupNativeMonitor,
   stopNativeMonitor,
@@ -44,8 +42,6 @@
   changeForegroundWaitTime
 } from '~/features/monitor'
 import { ConfigDBManager } from '~/core/database'
-=======
->>>>>>> 0dd3eb9b
 
 export function setupSystemIPC(): void {
   ipcManager.on('window:minimize', () => {
